[package]
name = "cronos-program"
version = "0.1.8"
description = "Decentralized task scheduler for Solana"
edition = "2021"
license = "Apache-2.0"
homepage = "https://cronos.so"
repository = "https://github.com/cronos-so/cronos"
documentation = "https://docs.cronos.so"
readme = "./README.md"
keywords = ["solana", "cronos", "program"]

[lib]
crate-type = ["cdylib", "lib"]
name = "cronos_program"

[features]
no-entrypoint = []
no-idl = []
no-log-ix-name = []
cpi = ["no-entrypoint"]
default = []

[dependencies]
<<<<<<< HEAD
anchor-lang = "0.22.0"
chrono = { version = "0.4.19", default-features = false, features = ["alloc"] }
cronos-cron = "0.0.1"
solana-program = "1.9.9"
=======
anchor-lang = "=0.22.0"
solana-program = "=1.9.9"
>>>>>>> 1c1092e8
<|MERGE_RESOLUTION|>--- conflicted
+++ resolved
@@ -22,12 +22,7 @@
 default = []
 
 [dependencies]
-<<<<<<< HEAD
-anchor-lang = "0.22.0"
+anchor-lang = "=0.22.0"
 chrono = { version = "0.4.19", default-features = false, features = ["alloc"] }
-cronos-cron = "0.0.1"
-solana-program = "1.9.9"
-=======
-anchor-lang = "=0.22.0"
-solana-program = "=1.9.9"
->>>>>>> 1c1092e8
+cronos-cron = "0.1.8"
+solana-program = "=1.9.9"